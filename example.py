--- conflicted
+++ resolved
@@ -25,7 +25,6 @@
         await client.async_get_devices()
         pprint(client.devices)
 
-<<<<<<< HEAD
         # Print IPv6 filter rules
         # (IPv6 required)
         await client.async_get_ipv6_filtering()
@@ -36,7 +35,7 @@
         # Show the effect
         await client.async_get_ipv6_filtering()
         pprint(client.ipv6_filters)
-=======
+
         # Print details on general device status
         await client.async_get_cmstatus_and_service_flows()
         pprint(client.cmstatus)
@@ -46,7 +45,6 @@
         # Print temperature status
         await client.async_get_temperature()
         pprint(client.temperature)
->>>>>>> a60a4715
 
         await client.async_close_session()
 
