"""A Python Client to get data from UPC Connect Boxes."""
import asyncio
from collections import OrderedDict
import logging
import re
from typing import Dict, List, Optional

import aiohttp
from aiohttp.hdrs import REFERER, USER_AGENT
import defusedxml.ElementTree as element_tree

from . import exceptions
from .data import (
    CmStatus,
    CmSystemInfo,
    Device,
    DownstreamChannel,
    FilterState,
    FilterStatesList,
    FiltersTimeMode,
    GlobalSettings,
    Ipv6FilterInstance,
    LanStatus,
    LogEvent,
    ServiceFlow,
    Temperature,
    UpstreamChannel,
    WanStatus,
)
from .parsers import _parse_daily_time, _parse_general_time

_LOGGER = logging.getLogger(__name__)

HTTP_HEADER_X_REQUESTED_WITH = "X-Requested-With"

CMD_GLOBALSETTINGS = 1
CMD_CMSYSTEMINFO = 2
CMD_REBOOT = 8
CMD_DOWNSTREAM = 10
CMD_UPSTREAM = 11
CMD_EVENTLOG = 13
CMD_LOGIN = 15
CMD_LOGOUT = 16
CMD_LANSTATUS = 100
CMD_WANSTATUS = 107
CMD_GET_IPV6_FILTER_RULE = 111
CMD_SET_IPV6_FILTER_RULE = 112
CMD_DEVICES = 123
CMD_TEMPERATURE = 136
CMD_CMSTATUS = 144



class ConnectBox:
    """A class for handling the data retrieval from an UPC Connect Box."""

    def __init__(
        self, session: aiohttp.ClientSession, password: str, host: str = "192.168.0.1", username: str = 'admin'
    ):
        """Initialize the connection."""
        self._session: aiohttp.ClientSession = session
        self.token: Optional[str] = None
        self.host: str = host
        self.username: str = username
        self.password: str = password
        self.apiversion: int = None
        self.headers: Dict[str, str] = {
            HTTP_HEADER_X_REQUESTED_WITH: "XMLHttpRequest",
            REFERER: f"http://{self.host}/index.html",
            USER_AGENT: (
                "Mozilla/5.0 (Windows NT 10.0; WOW64) "
                "AppleWebKit/537.36 (KHTML, like Gecko) "
                "Chrome/47.0.2526.106 Safari/537.36"
            ),
        }
        self.devices: List[Device] = []
        self.ds_channels: List[DownstreamChannel] = []
        self.us_channels: List[UpstreamChannel] = []
        self.ipv6_filters: List[Ipv6FilterInstance] = []
        self._ipv6_filters_time: FiltersTimeMode = None
        self.cmstatus: Optional[CmStatus] = None
        self.upstream_service_flows: List[ServiceFlow] = []
        self.downstream_service_flows: List[ServiceFlow] = []
        self.temperature: Optional[Temperature] = None
<<<<<<< HEAD
        self.cookies: Dict[str, str] = {
            'sessionToken': None,
            'SID': None
        }
        self.request_token_string: str = None
=======
        self.eventlog: List[LogEvent] = []
        self.lanstatus: Optional[LanStatus] = None
        self.wanstatus: Optional[WanStatus] = None
        self.cm_systeminfo: Optional[CmSystemInfo] = None
        self.global_settings: Optional[GlobalSettings] = None
>>>>>>> 4188ac05

    async def async_get_devices(self):
        """Scan for new devices and return a list with found device IDs."""
        if self.token is None:
            await self.async_initialize_token()

        self.devices = []
        raw = await self._async_ws_get_function(CMD_DEVICES)

        try:
            xml_root = element_tree.fromstring(raw)
            mac_adresses: List[str] = [mac.text for mac in xml_root.iter("MACAddr")]
            hostnames: List[str] = [mac.text for mac in xml_root.iter("hostname")]
            ip_addresses: List[str] = [mac.text for mac in xml_root.iter("IPv4Addr")]
            interfaces: List[str] = [mac.text for mac in xml_root.iter("interface")]
            speeds: List[str] = [mac.text for mac in xml_root.iter("speed")]
            interface_ids: List[str] = [
                mac.text for mac in xml_root.iter("interfaceid")
            ]
            methods: List[str] = [mac.text for mac in xml_root.iter("method")]
            lease_times: List[str] = [mac.text for mac in xml_root.iter("leaseTime")]

            for (
                mac_address,
                hostname,
                ip_address,
                interface,
                speed,
                interface_id,
                method,
                lease_time,
            ) in zip(
                mac_adresses,
                hostnames,
                ip_addresses,
                interfaces,
                speeds,
                interface_ids,
                methods,
                lease_times,
            ):
                self.devices.append(
                    Device(
                        mac_address,
                        hostname,
                        ip_address.partition("/")[0],
                        interface,
                        speed,
                        interface_id,
                        method,
                        lease_time,
                    )
                )
        except (element_tree.ParseError, TypeError):
            _LOGGER.warning("Can't read device from %s", self.host)
            self.token = None
            raise exceptions.ConnectBoxNoDataAvailable() from None

    async def async_get_downstream(self):
        """Get the current downstream cable modem state."""
        if self.token is None:
            await self.async_initialize_token()

        self.ds_channels = []
        raw = await self._async_ws_get_function(CMD_DOWNSTREAM)

        try:
            xml_root = element_tree.fromstring(raw)
            for downstream in xml_root.iter("downstream"):
                self.ds_channels.append(
                    DownstreamChannel(
                        int(downstream.find("freq").text),
                        int(downstream.find("pow").text),
                        downstream.find("mod").text,
                        downstream.find("chid").text,
                        float(downstream.find("RxMER").text),
                        int(downstream.find("PreRs").text),
                        int(downstream.find("PostRs").text),
                        downstream.find("IsQamLocked").text == "1",
                        downstream.find("IsFECLocked").text == "1",
                        downstream.find("IsMpegLocked").text == "1",
                    )
                )
        except (element_tree.ParseError, TypeError):
            _LOGGER.warning("Can't read downstream channels from %s", self.host)
            self.token = None
            raise exceptions.ConnectBoxNoDataAvailable() from None

    async def async_get_upstream(self):
        """Get the current upstream cable modem state."""
        if self.token is None:
            await self.async_initialize_token()

        self.us_channels = []
        raw = await self._async_ws_get_function(CMD_UPSTREAM)

        try:
            xml_root = element_tree.fromstring(raw)
            for upstream in xml_root.iter("upstream"):
                ustype = upstream.find("ustype").text if upstream.find("ustype") else None
                channeltype =  upstream.find("channeltype").text if upstream.find("channeltype") else None
                self.us_channels.append(
                    UpstreamChannel(
                        int(upstream.find("freq").text),
                        int(upstream.find("power").text),
                        upstream.find("srate").text,
                        upstream.find("usid").text,
                        upstream.find("mod").text,
                        ustype,
                        int(upstream.find("t1Timeouts").text),
                        int(upstream.find("t2Timeouts").text),
                        int(upstream.find("t3Timeouts").text),
                        int(upstream.find("t4Timeouts").text),
                        channeltype,
                        int(upstream.find("messageType").text),
                    )
                )
        except (element_tree.ParseError, TypeError):
            _LOGGER.warning("Can't read upstream channels from %s", self.host)
            self.token = None
            raise exceptions.ConnectBoxNoDataAvailable() from None

    async def async_get_ipv6_filtering(self) -> None:
        """Get the current ipv6 filter (and filters time) rules."""
        if self.token is None:
            await self.async_initialize_token()

        self.ipv6_filters = []
        self._ipv6_filters_time = None
        raw = await self._async_ws_get_function(CMD_GET_IPV6_FILTER_RULE)

        try:
            xml_root = element_tree.fromstring(raw)
            for instance in xml_root.iter("instance"):
                self.ipv6_filters.append(
                    Ipv6FilterInstance(
                        int(instance.find("idd").text),
                        instance.find("src_addr").text,
                        int(instance.find("src_prefix").text),
                        instance.find("dst_addr").text,
                        int(instance.find("dst_prefix").text),
                        int(instance.find("src_sport").text),
                        int(instance.find("src_eport").text),
                        int(instance.find("dst_sport").text),
                        int(instance.find("dst_eport").text),
                        int(instance.find("protocol").text),
                        int(instance.find("allow").text),
                        int(instance.find("enabled").text),
                    )
                )

            self._ipv6_filters_time = FiltersTimeMode(
                int(xml_root.find("time_mode").text),
                _parse_general_time(xml_root),
                _parse_daily_time(xml_root),
            )

        except (element_tree.ParseError, TypeError):
            _LOGGER.warning("Can't read IPv6 filter rules from %s", self.host)
            self.token = None
            raise exceptions.ConnectBoxNoDataAvailable() from None

    async def _async_get_ipv6_filter_states(self) -> FilterStatesList:
        """Get enable/disable states of IPv6 filter instances"""
        await self.async_get_ipv6_filtering()
        return FilterStatesList(
            list(
                FilterState(filter_instance.idd, filter_instance.enabled)
                for filter_instance in self.ipv6_filters
            )
        )

    async def _async_update_ipv6_filter_states(self, filter_states: FilterStatesList):
        """Update enable/disable states of IPv6 filters while not affecting any other setting"""
        if self.token is None:
            await self.async_initialize_token()

        val_enabled = "*".join([str(fs.enabled) for fs in filter_states.entries])
        val_del = "*".join(["0" for fs in filter_states.entries])
        val_idd = "*".join([str(fs.idd) for fs in filter_states.entries])

        params = OrderedDict()
        params["act"] = 1
        params["dir"] = 0
        params["enabled"] = val_enabled
        params["allow_traffic"] = ""
        params["protocol"] = ""
        params["src_addr"] = ""
        params["src_prefix"] = ""
        params["dst_addr"] = ""
        params["dst_prefix"] = ""
        params["ssport"] = ""
        params["seport"] = ""
        params["dsport"] = ""
        params["deport"] = ""
        params["del"] = val_del
        params["idd"] = val_idd
        params["sIpRange"] = ""
        params["dsIpRange"] = ""
        params["PortRange"] = ""
        params["TMode"] = self._ipv6_filters_time.TMode
        if self._ipv6_filters_time.TMode == 1:
            params["TRule"] = self._ipv6_filters_time.XmlGeneralTime
        elif self._ipv6_filters_time.TMode == 2:
            params["TRule"] = self._ipv6_filters_time.XmlDailyTime
        else:
            params["TRule"] = 0

        await self._async_ws_set_function(CMD_SET_IPV6_FILTER_RULE, params)

    async def async_toggle_ipv6_filter(self, idd: int) -> Optional[bool]:
        """Toggle enable/disable of the filter with a given idd."""
        states = await self._async_get_ipv6_filter_states()
        new_value = None

        for st in states.entries:
            if st.idd == idd:
                st.enabled = int(not bool(st.enabled))
                new_value = bool(st.enabled)
                break
        if new_value is not None:
            await self._async_update_ipv6_filter_states(states)
            return new_value

        _LOGGER.warning("Filter %d not found", idd)
        return None

    async def async_get_lanstatus(self):
        """Access information related to the router gateway"""
        if self.token is None:
            await self.async_initialize_token()

        self.lanstatus = None
        raw = await self._async_ws_get_function(CMD_LANSTATUS)
        try:
            xml_root = element_tree.fromstring(raw)
            self.lanstatus = LanStatus(
                upnp_enabled=xml_root.find("UPnP").text == "1",
                mac=xml_root.find("LanMAC").text,
                ip4=xml_root.find("LanIP").text,
                ip6=xml_root.find("LanIPv6").text,
            )
        except (element_tree.ParseError, TypeError):
            _LOGGER.warning("Can't read lanstatus from %s", self.host)
            self.token = None
            raise exceptions.ConnectBoxNoDataAvailable() from None

    async def async_get_wanstatus(self):
        """Access information related to the WAN port"""
        if self.token is None:
            await self.async_initialize_token()

        self.wanstatus = None
        raw = await self._async_ws_get_function(CMD_WANSTATUS)
        try:
            xml_root = element_tree.fromstring(raw)
            self.wanstatus = WanStatus(
                mac=xml_root.find("WanMAC").text, ip4=xml_root.find("WanIP").text
            )
        except (element_tree.ParseError, TypeError):
            _LOGGER.warning("Can't read wanstatus from %s", self.host)
            self.token = None
            raise exceptions.ConnectBoxNoDataAvailable() from None

    async def async_get_cm_system_info(self):
        """Access information related to the cable modem"""
        if self.token is None:
            await self.async_initialize_token()

        self.cm_systeminfo = None
        raw = await self._async_ws_get_function(CMD_CMSYSTEMINFO)
        try:
            xml_root = element_tree.fromstring(raw)
            self.cm_systeminfo = CmSystemInfo(
                mac=xml_root.find("cm_mac_addr").text,
                serial=xml_root.find("cm_serial_number").text,
                network_access=xml_root.find("cm_network_access").text == "Allowed",
            )
        except (element_tree.ParseError, TypeError):
            _LOGGER.warning("Can't read cm system info from %s", self.host)
            self.token = None
            raise exceptions.ConnectBoxNoDataAvailable() from None

    async def async_get_cmstatus_and_service_flows(self):
        """Get various status information."""
        if self.token is None:
            await self.async_initialize_token()

        self.cmstatus = None
        self.downstream_service_flows = []
        self.upstream_service_flows = []
        raw = await self._async_ws_get_function(CMD_CMSTATUS)

        try:
            xml_root = element_tree.fromstring(raw)
            numberOfCpes = int(xml_root.find("NumberOfCpes").text) if xml_root.find("NumberOfCpes") else None
            self.cmstatus = CmStatus(
                provisioningStatus=xml_root.find("provisioning_st").text,
                cmComment=xml_root.find("cm_comment").text,
                cmDocsisMode=xml_root.find("cm_docsis_mode").text,
                cmNetworkAccess=xml_root.find("cm_network_access").text,
                numberOfCpes=numberOfCpes,
                firmwareFilename=xml_root.find("FileName").text,
                dMaxCpes=int(xml_root.find("dMaxCpes").text),
                bpiEnable=int(xml_root.find("bpiEnable").text),
            )
            for elmt_service_flow in xml_root.iter("serviceflow"):
                service_flow = ServiceFlow(
                    id=int(elmt_service_flow.find("Sfid").text),
                    pMaxTrafficRate=int(elmt_service_flow.find("pMaxTrafficRate").text),
                    pMaxTrafficBurst=int(
                        elmt_service_flow.find("pMaxTrafficBurst").text
                    ),
                    pMinReservedRate=int(
                        elmt_service_flow.find("pMinReservedRate").text
                    ),
                    pMaxConcatBurst=int(elmt_service_flow.find("pMaxConcatBurst").text),
                    pSchedulingType=int(elmt_service_flow.find("pSchedulingType").text),
                )
                direction = int(elmt_service_flow.find("direction").text)
                if direction == 1:
                    self.downstream_service_flows.append(service_flow)
                elif direction == 2:
                    self.upstream_service_flows.append(service_flow)
                else:
                    raise element_tree.ParseError(
                        "Unknown service flow direction '{}'".format(direction)
                    )
        except (element_tree.ParseError, TypeError):
            _LOGGER.warning("Can't read cmstatus from %s", self.host)
            self.token = None
            raise exceptions.ConnectBoxNoDataAvailable() from None

    async def async_get_temperature(self):
        """Get temperature information (in degrees Celsius)."""

        if self.token is None:
            await self.async_initialize_token()

        self.temperature = None
        raw = await self._async_ws_get_function(CMD_TEMPERATURE)

        f_to_c = lambda f: (5.0 / 9) * (f - 32)
        try:
            xml_root = element_tree.fromstring(raw)
            self.temperature = Temperature(
                tunerTemperature=f_to_c(int(xml_root.find("TunnerTemperature").text)),
                temperature=f_to_c(int(xml_root.find("Temperature").text)),
            )
        except (element_tree.ParseError, TypeError):
            _LOGGER.warning("Can't read temperature from %s", self.host)
            self.token = None
            raise exceptions.ConnectBoxNoDataAvailable() from None

    async def async_get_eventlog(self):
        """Get network-related eventlog data."""
        if self.token is None:
            await self.async_initialize_token()

        self.eventlog = []
        raw = await self._async_ws_get_function(CMD_EVENTLOG)

        try:
            xml_root = element_tree.fromstring(raw)
            for elmt_log_event in xml_root.iter("eventlog"):
                log_event = LogEvent(
                    elmt_log_event.find("prior").text,
                    elmt_log_event.find("text").text,
                    elmt_log_event.find("time").text,
                    int(elmt_log_event.find("t").text),
                )
                self.eventlog.append(log_event)
        except (element_tree.ParseError, TypeError):
            _LOGGER.warning("Can't read eventlog from %s", self.host)
            self.token = None
            raise exceptions.ConnectBoxNoDataAvailable() from None
        self.eventlog.sort(key=(lambda e: e.evEpoch))

    async def async_reboot_device(self) -> None:
        """Request that the device reboot"""
        if self.token is None:
            await self.async_initialize_token()

        await self._async_ws_set_function(CMD_REBOOT, params={})

        # At this point the device must be restarting, so the token becomes invalid
        self.token = None

    async def async_close_session(self) -> None:
        """Logout and close session."""
        if not self.token:
            return

        await self._async_ws_set_function(CMD_LOGOUT, {})
        self.token = None

    async def async_get_global_settings(self) -> None:
        """Access the global settings, reduced information is available if not logged in before."""
        if self.token is None:
            # login is not required for this method
            await self._async_initialize_valid_token()

        self.global_settings = None
        raw = await self._async_ws_get_function(CMD_GLOBALSETTINGS)
        try:
            xml_root = element_tree.fromstring(raw)
            sw_version = xml_root.find("SwVersion")
            global_settings = GlobalSettings(
                logged_in=xml_root.find("AccessLevel").text == "1",
                operator_id=xml_root.find("OperatorId").text,
                # if logged in or nobody is logged in, this returns NONE
                access_denied=xml_root.find("AccessDenied").text != "NONE",
                sw_version=sw_version.text if sw_version else None,
            )
            self.global_settings = global_settings
        except (element_tree.ParseError, TypeError):
            _LOGGER.warning("Can't read global settings from %s", self.host)
            self.token = None
            raise exceptions.ConnectBoxNoDataAvailable() from None

    async def async_initialize_token(self) -> None:
        """Get the token first."""
        await self._async_initialize_valid_token()
        await self._async_do_login_with_password(CMD_LOGIN)

    async def _async_initialize_valid_token(self) -> None:
        """Initialize self.token to a known good value"""
        try:
            # Get first the token
            async with self._session.get(
                f"http://{self.host}/common_page/login.html",
                headers=self.headers,
                timeout=10,
            ) as response:
                html = await response.text()
                apiversion = re.findall("CommonAPI\.js\?v=(\d*)", html)
                self.token = response.cookies["sessionToken"].value
                if apiversion and len(apiversion) > 0:
                    self.apiversion = int(apiversion[0])
                if self.apiversion and self.apiversion >= 20220407070717:
                    self.cookies["sessionToken"] = f"{self.token}"
                else:
                    self.cookies = None
                    self.request_token_string = f"token=${self.token}&"
                    self.username = "NULL"

        except (asyncio.TimeoutError, aiohttp.ClientError) as err:
            _LOGGER.error("Can not load login page from %s: %s", self.host, err)
            raise exceptions.ConnectBoxConnectionError()

    async def _async_do_login_with_password(self, function: int) -> None:
        """Get token with password."""
        try:
            async with await self._session.post(
                f"http://{self.host}/xml/setter.xml",
                data=f"{self.request_token_string}fun={function}&Username={self.username}&Password={self.password}",
                headers=self.headers,
                allow_redirects=False,
                cookies = self.cookies,
                timeout=10,
            ) as response:
                html = await response.text()

                if response.status != 200:
                    _LOGGER.warning("Login error with code %d", response.status)
                    self.token = None
                    raise exceptions.ConnectBoxLoginError()
                self.token = response.cookies["sessionToken"].value
                if self.apiversion >= 20220407070717:
                    self.cookies["sessionToken"] = f"{self.token}"
                    self.cookies["SID"] = re.findall("SID=(\d*)", html)[0]

        except (asyncio.TimeoutError, aiohttp.ClientError) as err:
            _LOGGER.error("Can not login to %s: %s", self.host, err)
            raise exceptions.ConnectBoxConnectionError()

    async def _async_ws_get_function(self, function: int) -> Optional[str]:
        """Execute a command on UPC firmware webservice."""
        try:
            # The 'token' parameter has to be first, and 'fun' second
            # or the UPC firmware will return an error
            async with await self._session.post(
                f"http://{self.host}/xml/getter.xml",
                data=f"{self.request_token_string}fun={function}",
                headers=self.headers,
                allow_redirects=False,
                cookies = self.cookies,
                timeout=10,
            ) as response:

                # If there is an error
                if response.status != 200:
                    _LOGGER.debug("Receive HTTP code %d", response.status)
                    self.token = None
                    raise exceptions.ConnectBoxError()

                # Load data, store token for next request
                self.token = response.cookies["sessionToken"].value
                if self.apiversion >= 20220407070717:
                    self.cookies["sessionToken"] = f"{self.token}"
                return await response.text()

        except (asyncio.TimeoutError, aiohttp.ClientError) as err:
            _LOGGER.error("Error received on %s: %s", function, err)
            self.token = None

        raise exceptions.ConnectBoxConnectionError()

    async def _async_ws_set_function(
        self, function: int, params: dict
    ) -> Optional[bool]:
        """Execute a set command on UPC firmware webservice.

        Args:
            function(int): set function id
            params(dict): key/value pairs to be passed to the function
        """
        try:
            # The 'token' parameter has to be first, and 'fun' second
            # or the UPC firmware will return an error
            params_str = "".join([f"&{key}={value}" for (key, value) in params.items()])

            async with await self._session.post(
                f"http://{self.host}/xml/setter.xml",
<<<<<<< HEAD
                data=f"{self.request_token_string}fun={function}{params_str}",
                #data=params,
=======
                data=f"token={self.token}&fun={function}{params_str}",
                # data=params,
>>>>>>> 4188ac05
                headers=self.headers,
                cookies = self.cookies,
                allow_redirects=False,
                timeout=10,
            ) as response:

                # If there is an error
                if response.status != 200:
                    _LOGGER.debug("Receive HTTP code %d", response.status)
                    self.token = None
                    print(response.status)
                    print(response.content)
                    raise exceptions.ConnectBoxError()

                # Load data, store token for next request
                self.token = response.cookies["sessionToken"].value
                self.cookies["sessionToken"] = f"{self.token}"
                await response.text()
                return True

        except (asyncio.TimeoutError, aiohttp.ClientError) as err:
            _LOGGER.error("Error received on %s: %s", function, err)
            self.token = None

        raise exceptions.ConnectBoxConnectionError()<|MERGE_RESOLUTION|>--- conflicted
+++ resolved
@@ -82,19 +82,16 @@
         self.upstream_service_flows: List[ServiceFlow] = []
         self.downstream_service_flows: List[ServiceFlow] = []
         self.temperature: Optional[Temperature] = None
-<<<<<<< HEAD
+        self.eventlog: List[LogEvent] = []
+        self.lanstatus: Optional[LanStatus] = None
+        self.wanstatus: Optional[WanStatus] = None
+        self.cm_systeminfo: Optional[CmSystemInfo] = None
+        self.global_settings: Optional[GlobalSettings] = None
         self.cookies: Dict[str, str] = {
             'sessionToken': None,
             'SID': None
         }
         self.request_token_string: str = None
-=======
-        self.eventlog: List[LogEvent] = []
-        self.lanstatus: Optional[LanStatus] = None
-        self.wanstatus: Optional[WanStatus] = None
-        self.cm_systeminfo: Optional[CmSystemInfo] = None
-        self.global_settings: Optional[GlobalSettings] = None
->>>>>>> 4188ac05
 
     async def async_get_devices(self):
         """Scan for new devices and return a list with found device IDs."""
@@ -619,13 +616,7 @@
 
             async with await self._session.post(
                 f"http://{self.host}/xml/setter.xml",
-<<<<<<< HEAD
                 data=f"{self.request_token_string}fun={function}{params_str}",
-                #data=params,
-=======
-                data=f"token={self.token}&fun={function}{params_str}",
-                # data=params,
->>>>>>> 4188ac05
                 headers=self.headers,
                 cookies = self.cookies,
                 allow_redirects=False,
