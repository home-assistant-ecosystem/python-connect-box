--- conflicted
+++ resolved
@@ -49,7 +49,6 @@
 
 
 @attr.s
-<<<<<<< HEAD
 class Ipv6FilterInstance:
     """An IPv6 filter rule instance."""
 
@@ -85,7 +84,8 @@
     """A filter state instance."""
     idd: int = attr.ib()
     enabled: int = attr.ib()
-=======
+
+@attr.s
 class CmStatus:
     provisioningStatus: str = attr.ib()
     cmComment: str = attr.ib()
@@ -121,5 +121,4 @@
 
     # several other stats remain untapped here:
     # wan_ipv4_addr
-    # wan_ipv6_addr, wan_ipv6_addr_entry
->>>>>>> a60a4715
+    # wan_ipv6_addr, wan_ipv6_addr_entry