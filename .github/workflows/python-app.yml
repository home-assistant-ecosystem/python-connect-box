name: Python package and lint

on:
  push:
    branches: [ master ]
  pull_request:
    branches: [ master ]

jobs:
  build:

    runs-on: ubuntu-latest
    strategy:
      matrix:
        python-version: [ 3.9, "3.10", "3.11" ]

    steps:
    - uses: actions/checkout@v2
    - name: Set up Python ${{ matrix.python-version }}
      uses: actions/setup-python@v2
      with:
        python-version: ${{ matrix.python-version }}
<<<<<<< HEAD
    - name: Black code formatting
      uses: jpetrucciani/black-check@21.12b0
=======

    - name: Black Code Formatter
      uses: jpetrucciani/black-check@22.12.0
>>>>>>> 2c661193
<|MERGE_RESOLUTION|>--- conflicted
+++ resolved
@@ -16,15 +16,11 @@
 
     steps:
     - uses: actions/checkout@v2
+
     - name: Set up Python ${{ matrix.python-version }}
       uses: actions/setup-python@v2
       with:
         python-version: ${{ matrix.python-version }}
-<<<<<<< HEAD
-    - name: Black code formatting
-      uses: jpetrucciani/black-check@21.12b0
-=======
 
     - name: Black Code Formatter
-      uses: jpetrucciani/black-check@22.12.0
->>>>>>> 2c661193
+      uses: jpetrucciani/black-check@22.12.0